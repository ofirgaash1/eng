<<<<<<< HEAD
<!doctype html>
<html lang="en">
  <head>
    <meta charset="UTF-8" />
    <link rel="icon" type="image/svg+xml" href="/vite.svg" />
    <meta name="viewport" content="width=device-width, initial-scale=1.0" />
    <title>Subtitle Word Tracker</title>
    <script type="module" crossorigin src="./assets/index-CR4_v1aJ.js"></script>
    <link rel="stylesheet" crossorigin href="./assets/index-DOTpxcJL.css">
  </head>
  <body>
    <div id="root"></div>
  </body>
</html>
=======
<!doctype html>
<html lang="en">
  <head>
    <meta charset="UTF-8" />
    <link rel="icon" type="image/svg+xml" href="/vite.svg" />
    <meta name="viewport" content="width=device-width, initial-scale=1.0" />
    <title>Subtitle Word Tracker</title>
    <script type="module" crossorigin src="./assets/index-DbcVNG3t.js"></script>
    <link rel="stylesheet" crossorigin href="./assets/index-DOTpxcJL.css">
  </head>
  <body>
    <div id="root"></div>
  </body>
</html>
>>>>>>> 0943068e
</html>
<|MERGE_RESOLUTION|>--- conflicted
+++ resolved
@@ -1,32 +1,16 @@
-<<<<<<< HEAD
-<!doctype html>
-<html lang="en">
-  <head>
-    <meta charset="UTF-8" />
-    <link rel="icon" type="image/svg+xml" href="/vite.svg" />
-    <meta name="viewport" content="width=device-width, initial-scale=1.0" />
-    <title>Subtitle Word Tracker</title>
-    <script type="module" crossorigin src="./assets/index-CR4_v1aJ.js"></script>
-    <link rel="stylesheet" crossorigin href="./assets/index-DOTpxcJL.css">
-  </head>
-  <body>
-    <div id="root"></div>
-  </body>
-</html>
-=======
-<!doctype html>
-<html lang="en">
-  <head>
-    <meta charset="UTF-8" />
-    <link rel="icon" type="image/svg+xml" href="/vite.svg" />
-    <meta name="viewport" content="width=device-width, initial-scale=1.0" />
-    <title>Subtitle Word Tracker</title>
-    <script type="module" crossorigin src="./assets/index-DbcVNG3t.js"></script>
-    <link rel="stylesheet" crossorigin href="./assets/index-DOTpxcJL.css">
-  </head>
-  <body>
-    <div id="root"></div>
-  </body>
-</html>
->>>>>>> 0943068e
-</html>
+<!doctype html>
+<html lang="en">
+  <head>
+    <meta charset="UTF-8" />
+    <link rel="icon" type="image/svg+xml" href="/vite.svg" />
+    <meta name="viewport" content="width=device-width, initial-scale=1.0" />
+    <title>Subtitle Word Tracker</title>
+    <script type="module" crossorigin src="./assets/index-CR4_v1aJ.js"></script>
+    <link rel="stylesheet" crossorigin href="./assets/index-DOTpxcJL.css">
+  </head>
+  <body>
+    <div id="root"></div>
+  </body>
+</html>
+</html>
+</html>